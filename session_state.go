--- conflicted
+++ resolved
@@ -155,16 +155,7 @@
 	}
 }
 
-<<<<<<< HEAD
 func (sm *stateMachine) CheckResetTime(session *Session, now time.Time) {
-	if session.EnableResetSeqTime {
-		if session.ResetSeqTime.Hour() == now.Hour() &&
-			session.ResetSeqTime.Minute() == now.Minute() &&
-			session.ResetSeqTime.Second() == now.Second() {
-			session.sendLogonInReplyTo(true, nil)
-		}
-=======
-func (sm *stateMachine) CheckResetTime(session *session, now time.Time) {
 	// If the reset time is not enabled, we do nothing.
 	if !session.EnableResetSeqTime {
 		return
@@ -173,7 +164,6 @@
 	if session.lastCheckedResetSeqTime.IsZero() || !session.stateMachine.State.IsConnected() {
 		session.lastCheckedResetSeqTime = now
 		return
->>>>>>> 2497d57a
 	}
 
 	// Get the reset time for today
