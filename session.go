--- conflicted
+++ resolved
@@ -757,10 +757,7 @@
 	return nil
 }
 
-<<<<<<< HEAD
-func (s *Session) doReject(msg *Message, rej MessageRejectError) error {
-=======
-func (s *session) drainMessageIn() {
+func (s *Session) drainMessageIn() {
 	s.log.OnEventf("Draining %d messages from inbound channel...", len(s.messageIn))
 	for {
 		select {
@@ -775,8 +772,7 @@
 	}
 }
 
-func (s *session) doReject(msg *Message, rej MessageRejectError) error {
->>>>>>> 2497d57a
+func (s *Session) doReject(msg *Message, rej MessageRejectError) error {
 	reply := msg.reverseRoute()
 
 	if s.sessionID.BeginString >= BeginStringFIX42 {
